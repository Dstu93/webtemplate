use std::collections::HashMap;
use std::io::Error;
use serde::{Deserialize, Serialize};
use crossbeam_channel::{Sender, Receiver};
use std::thread::Builder;
use std::thread::JoinHandle;

#[derive(Debug,Clone)]
pub struct HttpRequest {
    pub method: HttpMethod,
    pub path: String,
    pub params: HashMap<String,String>,
    pub headers: HashMap<String,String>,
    pub cookies: HashMap<String,String>,
    pub body: Vec<u8>,
}

impl HttpRequest {
    /// Parsed den Payload der Request als JSON zum Objekt T
    pub fn as_json<'a,T: Deserialize<'a>>(&'a self) -> Result<T,JsonError> {
        match serde_json::from_slice(self.body.as_slice()) {
            Ok(t) => {Ok(t)},
            Err(_) => { Err(JsonError::CouldNotParse) },
        }
    }
}


#[derive(Copy, Clone,Ord, PartialOrd, Eq, PartialEq,Hash,Debug)]
pub enum HttpMethod {
    Get,
    Post,
    Delete,
    Put,
}

#[derive(Debug,Clone)]
pub struct HttpResponse {
    pub status: u16,
    pub headers: HashMap<String,String>,
    pub body: Vec<u8>,
}

impl HttpResponse {

    pub fn new(body: Vec<u8>,content_type: &str,status: u16) -> Self {
        let mut headers = HashMap::new();
        headers.insert("Connection".into(),"close".into());
        headers.insert("Content-Type".into(),content_type.into());
        HttpResponse{
            status,
            headers,
            body,
        }
    }

    pub fn not_found() -> Self {
        let mut headers = HashMap::new();
        headers.insert("Connection".into(),"close".into());
        HttpResponse{
            status: 404,
            headers,
            body: vec![]
        }
    }

    pub fn with_json<T: Serialize>(payload: &T) -> Self {
        let body = serde_json::to_vec(payload)
            .expect("could not deserialize payload");
        let mut headers = HashMap::new();
        headers.insert("Connection".into(),"close".into());
        headers.insert("Content-Type".into(),"application/json".into());
        HttpResponse{
            status: 200,
            headers,
            body,
        }
    }
}

/// WebController implementiert die Logik zum verarbeiten einer Request.
pub trait HttpController: Sync + Send {

    /// URL für die der WebController die Requests bearbeitet.
    fn url(&self) -> &'static str;

    fn on_post(&mut self,_req: &HttpRequest) -> HttpResponse {
        HttpResponse::not_found()
    }

    fn on_get(&mut self,_req: &HttpRequest) -> HttpResponse {
        HttpResponse::not_found()
    }

    fn on_put(&mut self, _req: &HttpRequest) -> HttpResponse {
        HttpResponse::not_found()
    }

    fn on_delete(&mut self, _req: &HttpRequest) -> HttpResponse {
        HttpResponse::not_found()
    }

}

/// Middleware nimmt Requests noch vor der Bearbeitung des entsprechenden WebControllers entgegen.
/// Die Middleware kann die Request bearbeiten, weiterleiten oder ablehnen.
/// Über Middlewares lässt sich z.B. Logging oder Authorisierung realisieren.
pub trait Middleware: Send + Sync {
    /// Verarbeitet die einzelne Request und kann über den Rückgabetyp entscheiden
    /// ob die Request an die nächste Middleware oder WebController weitergereicht,abgelehnt oder
    /// vorher noch bearbeitet wird.
    fn process(&mut self,req: &mut HttpRequest) -> ProcessResult;
}

/// Result einer Verarbeitung durch eine Middleware
pub enum ProcessResult {
    /// Request wird an die nächste Middleware oder an den
    /// entsprechenden WebController weitergeleitet.
    Done,
    /// Request wird direkt mit folgender Response beantwortet
    Response(HttpResponse),
}

pub trait WebServer {
    fn start(self, processor: Box<dyn RequestProcessor>) -> Result<(),ApplicationError>;
}

pub trait RequestProcessor: Sync + Send{
    fn process(&mut self, req: HttpRequest) -> HttpResponse;
}

pub struct StandardRequestProcessor {
    middlewares: Vec<Box<dyn Middleware>>,
    controller: Vec<Box<dyn HttpController>>,
}

impl RequestProcessor for StandardRequestProcessor {

    fn process(&mut self, req: HttpRequest) -> HttpResponse {
        let mut req = req.into();
        for m in self.middlewares.iter_mut() {
            match m.process(&mut req) {
                ProcessResult::Done => continue,
                ProcessResult::Response(resp) => return resp.into(),
            }
        }
        //Middlewares sind durchlaufen, nun koennen wir den entsprechenden HttpController arbeiten lassen.
        let controller_option = self.controller
            .iter_mut()
            .find(|http_controller| http_controller.url().eq(&req.path));
        match controller_option {
            None => {HttpResponse::not_found()},
            Some(c) => match req.method {
                HttpMethod::Get => c.on_get(&req),
                HttpMethod::Post => c.on_post(&req),
                HttpMethod::Delete => c.on_delete(&req),
                HttpMethod::Put => c.on_put(&req),
            },
        }
    }
}

pub enum ApplicationError {
    IoError(Error),
}

#[derive(Copy, Clone,Ord, PartialOrd, Eq, PartialEq,Debug,Hash)]
pub enum JsonError {
    CouldNotParse,
}

impl Into<HttpResponse> for JsonError {
    fn into(self) -> HttpResponse {
        let mut response = HttpResponse::new(Vec::new(),
                                         "application/json",400);
        response.headers.insert("Accept".into(),"application/json".into());
        response
    }
}

#[derive(Clone)]
/// Channel for bidirectional Communication with 2 different Structs
pub struct BidirectionalChannel<I,O> where I: Send,O: Send {
    sender: Sender<I>,
    recv: Receiver<O>,
}

<<<<<<< HEAD
impl<I, O> BidirectionalChannel<I, O> where I: Send, O: Send {
    pub fn new() ->  (BidirectionalChannel<I,O>,BidirectionalChannel<O,I>) {
=======
impl<I, O> DualChannel<I, O> where I: Send, O: Send {

    pub fn new() ->  (DualChannel<I,O>,DualChannel<O,I>) {
>>>>>>> 920b8cc8
        let (sender1,recv1) = crossbeam_channel::unbounded();
        let (sender2,recv2) = crossbeam_channel::unbounded();
        let first_channel = BidirectionalChannel{
            sender: sender1,
            recv: recv2,
        };
        let second_channel = BidirectionalChannel {
            sender: sender2,
            recv: recv1,
        };

        (first_channel,second_channel)
    }

    pub async fn send_n_receive(&self, i: I) -> O {
        self.sender.send(i).expect("could not send");
        self.recv.recv().expect("could not receive from channel")
    }

    pub fn send_n_receive_sync(&self,i: I) -> O {
        self.sender.send(i).expect("could not send");
        self.recv.recv().expect("could not receive from channel")
    }

    pub fn send(&self, input: I) {
        self.sender.send(input).expect("could not send");
    }

    pub fn recv(&self) -> O {
        self.recv.recv().expect("could not listen on Channel")
    }
}


pub struct RequestDispatcher {
    workers: Vec<JoinHandle<()>>,
}

impl RequestDispatcher {

    pub fn new() -> Self {
        RequestDispatcher{ workers: Vec::new() }
    }

    pub fn register(&mut self) -> DualChannel<HttpRequest,HttpResponse> {
        //TODO StandardRequestProcessor factory
        let mut request_processor = StandardRequestProcessor {
            middlewares: vec![],
            controller: vec![]
        };
        let (channel1,channel2) = DualChannel::new();
        let handle = Builder::new()
            .name(format!("Http-Worker-{}",self.workers.len() + 1 ))
            .spawn(move || {
                loop {
                    let req = channel1.recv();
                    println!("Processing Request {:#?}",req); //TODO remove
                    let response = request_processor.process(req);
                    channel1.send(response);
                }
            }).expect("could not spawn worker thread");
        self.workers.push(handle);
        channel2
    }
}
<|MERGE_RESOLUTION|>--- conflicted
+++ resolved
@@ -185,14 +185,8 @@
     recv: Receiver<O>,
 }
 
-<<<<<<< HEAD
 impl<I, O> BidirectionalChannel<I, O> where I: Send, O: Send {
     pub fn new() ->  (BidirectionalChannel<I,O>,BidirectionalChannel<O,I>) {
-=======
-impl<I, O> DualChannel<I, O> where I: Send, O: Send {
-
-    pub fn new() ->  (DualChannel<I,O>,DualChannel<O,I>) {
->>>>>>> 920b8cc8
         let (sender1,recv1) = crossbeam_channel::unbounded();
         let (sender2,recv2) = crossbeam_channel::unbounded();
         let first_channel = BidirectionalChannel{
